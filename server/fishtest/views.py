--- conflicted
+++ resolved
@@ -634,11 +634,7 @@
                         (new_email if len(new_email) > 0 else None),
                     )
                     if strong_password:
-<<<<<<< HEAD
-                        user_data["password"] = request.userdb.hash_password(
-=======
                         user_data["hashed_password"] = request.userdb.hash_password(
->>>>>>> 412390e2
                             new_password
                         )
                         request.session.flash("Success! Password updated")
